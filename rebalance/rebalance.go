--- conflicted
+++ resolved
@@ -544,15 +544,6 @@
 // initPlansForRecoveryRebalance attempts to figure out whether the
 // current rebalance operation is a recovery one or not and sets the
 // recoveryPlanPIndexes accordingly.
-<<<<<<< HEAD
-func (r *Rebalancer) initPlansForRecoveryRebalance(nodesToAdd []string) bool {
-	if len(nodesToAdd) == 0 || r.optionsReb.Manager == nil {
-		return false
-	}
-	// check whether the previous cluster contained the nodesToAdd to
-	// figure out whether it is a recovery operation.
-	begPlanPIndexesCopy := r.optionsReb.Manager.GetRecoveryPlanPIndexes()
-=======
 func (r *Rebalancer) initPlansForRecoveryRebalance(nodesToAdd []string) {
 	if len(nodesToAdd) == 0 || r.optionsReb.Manager == nil {
 		return
@@ -560,7 +551,6 @@
 	// check whether the previous cluster contained the nodesToAdd to
 	// figure out whether it is a recovery operation.
 	begPlanPIndexesCopy := r.optionsReb.Manager.GetStableLocalPlanPIndexes()
->>>>>>> 29d74950
 	if begPlanPIndexesCopy != nil {
 		var prevNodes []string
 		for _, pp := range begPlanPIndexesCopy.PlanPIndexes {
@@ -573,20 +563,6 @@
 		sort.Strings(cNodes)
 
 		if len(cNodes) != len(nodesToAdd) {
-<<<<<<< HEAD
-			return false
-		}
-		for i := range nodesToAdd {
-			if cNodes[i] != nodesToAdd[i] {
-				return false
-			}
-		}
-
-		r.recoveryPlanPIndexes = begPlanPIndexesCopy
-		return true
-	}
-	return false
-=======
 			return
 		}
 		for i := range nodesToAdd {
@@ -596,7 +572,6 @@
 		}
 		r.recoveryPlanPIndexes = begPlanPIndexesCopy
 	}
->>>>>>> 29d74950
 }
 
 // --------------------------------------------------------
